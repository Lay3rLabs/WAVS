--- conflicted
+++ resolved
@@ -56,9 +56,6 @@
 bip39 = "2.0.0"
 temp-env = { version = "0.3.6", features = ["async_closure"] }
 criterion = "0.5.1"
-<<<<<<< HEAD
 
-wavs = { path = "packages/wavs" }
-=======
 alloy = { version = "0.6.4", features = ["full", "signer-mnemonic"] }
->>>>>>> af970873
+wavs = { path = "packages/wavs" }