--- conflicted
+++ resolved
@@ -56,11 +56,8 @@
 thiserror = "1.0.63"
 uuid = "1.4.1"
 toml = "0.8.19"
-<<<<<<< HEAD
 tower-http = {version = "0.6.1", features = ["cors"] }
-=======
 dotenvy = {version = "0.15.7", features = ["cli"]}
->>>>>>> 08f98baa
 
 [dependencies]
 anyhow = { workspace = true }
@@ -93,8 +90,5 @@
 wasmtime-cli-flags = { workspace = true }
 wasmtime-wasi = { workspace = true }
 wasmtime-wasi-http = { workspace = true }
-<<<<<<< HEAD
 tower-http = { workspace = true }
-=======
-dotenvy = {workspace = true}
->>>>>>> 08f98baa
+dotenvy = {workspace = true}