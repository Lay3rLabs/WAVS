# Changelog

All notable changes to this project will be documented in this file.

The format is based on [Keep a Changelog],
and this project adheres to [Semantic Versioning].

## [unreleased]

### Added

- CLI supports "none" for submit kind
<<<<<<< HEAD
- WAVS namespaces storage only by ServiceID, not ServiceID + WorkflowID
=======
- WAVS and CLI support raw service deployment
- Overall support for multi-workflow services (including e2e tests)
>>>>>>> c1d5bf7e

## [v0.3.0-alpha3]

### Added

- CLI writes deployed Eigenlayer Service Manager addresses into `deployments.json`
- Hex string parsing now supports optional `0x` prefix

### Changed

- CLI writes full `Service` type into `deployments.json` (previously it was a reduced, cli-specific type)
- CLI displays output on a per-command basis 
- Moved more "public" types out of `wavs` package and into `utils`
- More breaking changes to clean up API and deprecate cruft from `0.2.0`
- CLI no longer imports `wavs` or `aggregator` packages

<!-- Links -->
[keep a changelog]: https://keepachangelog.com/en/1.0.0/
[semantic versioning]: https://semver.org/spec/v2.0.0.html

<!-- Versions -->
[unreleased]: https://github.com/Lay3rLabs/WAVS/compare/v0.3.0-alpha3...HEAD
[v0.3.0-alpha3]: https://github.com/Lay3rLabs/WAVS/compare/v0.3.0-alpha2...v0.3.0-alpha3<|MERGE_RESOLUTION|>--- conflicted
+++ resolved
@@ -10,12 +10,9 @@
 ### Added
 
 - CLI supports "none" for submit kind
-<<<<<<< HEAD
 - WAVS namespaces storage only by ServiceID, not ServiceID + WorkflowID
-=======
 - WAVS and CLI support raw service deployment
 - Overall support for multi-workflow services (including e2e tests)
->>>>>>> c1d5bf7e
 
 ## [v0.3.0-alpha3]
 
