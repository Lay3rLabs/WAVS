--- conflicted
+++ resolved
@@ -1,10 +1,4 @@
-use std::{
-    collections::BTreeMap,
-    sync::{
-        atomic::{AtomicU32, Ordering},
-        Arc, LazyLock,
-    },
-};
+use std::collections::BTreeMap;
 
 use crate::{
     e2e::digests::DigestName,
@@ -53,26 +47,6 @@
 
             tracing::info!("chain names: {:?}", chain_names);
 
-<<<<<<< HEAD
-=======
-            let mut eth_service_managers = BTreeMap::default();
-            // hrmf, "nonce too low" errors, gotta go sequentially...
-
-            for chain in chain_names
-                .eth
-                .iter()
-                .chain(chain_names.eth_aggregator.iter())
-            {
-                let client = clients.get_eth_client(chain).await;
-
-                let service_manager = SimpleServiceManager::deploy(client.provider.clone())
-                    .await
-                    .unwrap();
-
-                eth_service_managers.insert(chain.clone(), *service_manager.address());
-            }
-
->>>>>>> 11a3d4b7
             let all_services = configs
                 .matrix
                 .eth
@@ -116,14 +90,22 @@
                         ServiceID::new(uuid::Uuid::now_v7().as_simple().to_string()).unwrap();
 
                     for (_, workflow) in additional_service.workflows.iter_mut() {
-                        workflow.submit =
-                            deploy_submit_raw(clients, &chain_names, &eth_service_managers).await;
+                        workflow.submit = deploy_submit_raw(
+                            clients,
+                            service.manager.chain_name(),
+                            service.manager.eth_address_unchecked(),
+                        )
+                        .await;
                     }
 
                     // now we've patched it - just call the CLI command directly
                     DeployServiceRaw::run(
                         &clients.cli_ctx,
-                        bump_client_count(),
+                        clients
+                            .get_eth_client(service.manager.chain_name())
+                            .await
+                            .provider
+                            .clone(),
                         DeployServiceRawArgs {
                             service: additional_service.clone(),
                         },
@@ -181,15 +163,11 @@
         AnyService::Eth(_) => {
             let chain_name = trigger_chain.as_ref().unwrap().clone();
             let client = clients
-<<<<<<< HEAD
-                .cli_ctx
-                .new_eth_client(&chain_name, bump_client_count(), true)
-                .await
-                .unwrap()
-                .clone();
+                .get_eth_client(trigger_chain.as_ref().unwrap())
+                .await;
 
             tracing::info!("Deploying new eth trigger contract");
-            let address = *SimpleTrigger::deploy(client.provider)
+            let address = *SimpleTrigger::deploy(client.provider.clone())
                 .await
                 .unwrap()
                 .address();
@@ -202,19 +180,6 @@
                 address,
                 event_hash: ByteArray::new(event_hash),
             }
-=======
-                .get_eth_client(trigger_chain.as_ref().unwrap())
-                .await;
-
-            tracing::info!("Deploying new eth trigger contract");
-            Some(
-                SimpleTrigger::deploy(client.provider.clone())
-                    .await
-                    .unwrap()
-                    .address()
-                    .to_string(),
-            )
->>>>>>> 11a3d4b7
         }
         AnyService::Cosmos(CosmosService::CronInterval) => Trigger::Cron {
             schedule: "*/15 * * * * *".to_string(),
@@ -279,14 +244,9 @@
         None => chain_names.eth[0].clone(),
     };
     let service_manager_address = {
-        let eth_client = clients
-            .cli_ctx
-            .new_eth_client(&service_manager_chain, bump_client_count(), true)
-            .await
-            .unwrap()
-            .clone();
-
-        *SimpleServiceManager::deploy(eth_client.provider)
+        let eth_client = clients.get_eth_client(&service_manager_chain).await;
+
+        *SimpleServiceManager::deploy(eth_client.provider.clone())
             .await
             .unwrap()
             .address()
@@ -294,15 +254,10 @@
 
     // Create the actual submit
     let submit = if let Some(chain) = &submit_chain {
-        let client = clients
-            .cli_ctx
-            .new_eth_client(chain, bump_client_count(), true)
-            .await
-            .unwrap()
-            .clone();
+        let client = clients.get_eth_client(chain).await;
 
         tracing::info!("Deploying new eth submit contract");
-        let address = *SimpleSubmit::deploy(client.provider, service_manager_address)
+        let address = *SimpleSubmit::deploy(client.provider.clone(), service_manager_address)
             .await
             .unwrap()
             .address();
@@ -328,7 +283,6 @@
         },
     };
 
-<<<<<<< HEAD
     // Create Workflow
     let workflow = Workflow {
         trigger,
@@ -337,14 +291,6 @@
         fuel_limit: None,
         aggregator: None,
     };
-=======
-    let submit_address = match submit {
-        CliSubmitKind::EthServiceHandler => {
-            let submit_chain = submit_chain.as_ref().unwrap();
-
-            let client = clients.get_eth_client(submit_chain).await;
-            let service_manager_address = *eth_service_managers.get(submit_chain).unwrap();
->>>>>>> 11a3d4b7
 
     // Create Service
     let service = Service {
@@ -374,7 +320,11 @@
     // Deploy using DeployServiceRaw instead of DeployService
     DeployServiceRaw::run(
         &clients.cli_ctx,
-        bump_client_count(),
+        clients
+            .get_eth_client(service.manager.chain_name())
+            .await
+            .provider
+            .clone(),
         DeployServiceRawArgs {
             service: service.clone(),
         },
@@ -421,14 +371,9 @@
 
     let chain_name = chain_names.eth[0].clone();
     let service_manager_address = {
-        let eth_client = clients
-            .cli_ctx
-            .new_eth_client(&chain_name, bump_client_count(), true)
-            .await
-            .unwrap()
-            .clone();
-
-        *SimpleServiceManager::deploy(eth_client.provider)
+        let eth_client = clients.get_eth_client(&chain_name).await;
+
+        *SimpleServiceManager::deploy(eth_client.provider.clone())
             .await
             .unwrap()
             .address()
@@ -478,7 +423,11 @@
 
     DeployServiceRaw::run(
         &clients.cli_ctx,
-        bump_client_count(),
+        clients
+            .get_eth_client(service.manager.chain_name())
+            .await
+            .provider
+            .clone(),
         DeployServiceRawArgs {
             service: service.clone(),
         },
@@ -491,22 +440,10 @@
 
 async fn deploy_trigger_raw(clients: &Clients, chain_names: &ChainNames) -> Trigger {
     let chain_name = chain_names.eth[0].clone();
-<<<<<<< HEAD
-    let eth_client = clients
-        .cli_ctx
-        .new_eth_client(&chain_name, bump_client_count(), true)
-        .await
-        .unwrap()
-        .clone();
-    let event_hash = *crate::example_eth_client::example_trigger::NewTrigger::SIGNATURE_HASH;
-
-    let address = SimpleEthTriggerClient::deploy(eth_client.provider)
-=======
     let client = clients.get_eth_client(&chain_name).await;
     let event_hash = *crate::example_eth_client::example_trigger::NewTrigger::SIGNATURE_HASH;
 
     let address = SimpleEthTriggerClient::deploy(client.provider.clone())
->>>>>>> 11a3d4b7
         .await
         .unwrap();
 
@@ -522,23 +459,9 @@
     chain_name: &ChainName,
     service_manager_address: Address,
 ) -> Submit {
-<<<<<<< HEAD
-    let eth_client = clients
-        .cli_ctx
-        .new_eth_client(chain_name, bump_client_count(), true)
-        .await
-        .unwrap()
-        .clone();
-
-    let address = *SimpleSubmit::deploy(eth_client.provider, service_manager_address)
-=======
-    let chain_name = chain_names.eth[0].clone();
-    let client = clients.get_eth_client(&chain_name).await;
-
-    let service_manager_address = *eth_service_managers.get(&chain_name).unwrap();
-
-    let simple_submit = SimpleSubmit::deploy(client.provider.clone(), service_manager_address)
->>>>>>> 11a3d4b7
+    let eth_client = clients.get_eth_client(chain_name).await;
+
+    let address = *SimpleSubmit::deploy(eth_client.provider.clone(), service_manager_address)
         .await
         .unwrap()
         .address();
@@ -555,10 +478,4 @@
     eth: Vec<ChainName>,
     eth_aggregator: Vec<ChainName>,
     cosmos: Vec<ChainName>,
-}
-
-static CLIENT_COUNT: LazyLock<Arc<AtomicU32>> = LazyLock::new(|| Arc::new(AtomicU32::new(0)));
-
-pub fn bump_client_count() -> u32 {
-    CLIENT_COUNT.fetch_add(1, Ordering::SeqCst)
 }