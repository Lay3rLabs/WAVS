use std::collections::BTreeMap;

use serde::{Deserialize, Serialize};
use wavs_types::{
<<<<<<< HEAD
    Component, ComponentID, ServiceConfig, ServiceID, ServiceStatus, Submit, Timestamp, Trigger,
    WorkflowID,
=======
    Component, ComponentID, EthereumContractSubmission, ServiceConfig, ServiceID, ServiceStatus,
    Submit, Trigger, WorkflowID,
>>>>>>> a8da4d8b
};

#[derive(Serialize, Deserialize, Clone, Debug)]
#[serde(rename_all = "snake_case")]
pub struct ServiceJson {
    pub id: ServiceID,
    pub name: String,
    pub components: BTreeMap<ComponentID, Component>,
    pub workflows: BTreeMap<WorkflowID, WorkflowJson>,
    pub status: ServiceStatus,
    pub config: ServiceConfig,
}

impl ServiceJson {
    /// Validates the service configuration
    /// Returns a Vec<String> containing any validation errors found
    pub fn validate(&self) -> Vec<String> {
        let mut errors = Vec::new();

        // Basic service validation
        if self.name.is_empty() {
            errors.push("Service name cannot be empty".to_string());
        }

        for (workflow_id, workflow) in &self.workflows {
            // Check if the component exists
            if !self.components.contains_key(&workflow.component) {
                errors.push(format!(
                    "Workflow '{}' references non-existent component '{}'",
                    workflow_id, workflow.component
                ));
            }

            // Check if trigger is unset
            match &workflow.trigger {
                TriggerJson::Json(Json::Unset) => {
                    errors.push(format!("Workflow '{}' has an unset trigger", workflow_id));
                }
                TriggerJson::Trigger(trigger) => {
                    // Basic trigger validation
                    match trigger {
                        Trigger::CosmosContractEvent { event_type, .. } => {
                            // Validate event type
                            if event_type.is_empty() {
                                errors.push(format!(
                                    "Workflow '{}' has an empty event type in Cosmos trigger",
                                    workflow_id
                                ));
                            }
                        }
                        Trigger::EthContractEvent {
                            address,
                            chain_name: _,
                            event_hash,
                        } => {
                            // Validate Ethereum address format
                            if let Err(err) = alloy::primitives::Address::parse_checksummed(
                                address.to_string(),
                                None,
                            ) {
                                errors.push(format!(
                                    "Workflow '{}' has an invalid Ethereum address format: {}",
                                    workflow_id, err
                                ));
                            }

                            // Validate event hash (should be 32 bytes)
                            if event_hash.as_slice().len() != 32 {
                                errors.push(format!(
                                                        "Workflow '{}' has an invalid event hash length: expected 32 bytes but got {} bytes",
                                                        workflow_id, event_hash.as_slice().len()
                                                    ));
                            }
                        }
                        Trigger::Cron {
                            schedule: _,
                            start_time,
                            end_time,
                        } => {
                            if let Err(err) = validate_cron_config(*start_time, *end_time) {
                                errors.push(format!(
                                    "Workflow '{}' has an invalid cron trigger: {}",
                                    workflow_id, err
                                ));
                            }
                        }
                        Trigger::BlockInterval {
                            chain_name: _,
                            n_blocks: _,
                        }
                        | Trigger::Manual => {
                            // Manual and block interval triggers are valid
                        }
                    }
                }
            }

            // Check if submit is unset
            match &workflow.submit {
                SubmitJson::Json(Json::Unset) => {
                    errors.push(format!("Workflow '{}' has an unset submit", workflow_id));
                }
                SubmitJson::Submit(submit) => {
                    // Basic submit validation
                    match submit {
                        Submit::EthereumContract(EthereumContractSubmission {
                            address,
                            max_gas,
                            chain_name: _,
                        }) => {
                            // Validate Ethereum address format
                            if let Err(err) = alloy::primitives::Address::parse_checksummed(
                                address.to_string(),
                                None,
                            ) {
                                errors.push(format!(
                                    "Workflow '{}' has an invalid Ethereum address format in submit action: {}",
                                    workflow_id, err
                                ));
                            }

                            // Check if max_gas is reasonable if specified
                            if let Some(gas) = max_gas {
                                if *gas == 0 {
                                    errors.push(format!(
                                        "Workflow '{}' has max_gas of zero, which will prevent transactions",
                                        workflow_id
                                    ));
                                }
                            }
                        }
                        Submit::None => {
                            // None submit type is always valid
                        }
                        Submit::Aggregator { url: _ } => {
                            // TODO - validate aggregator url ?
                        }
                    }
                }
            }

            // Validate fuel limit
            if let Some(limit) = workflow.fuel_limit {
                if limit == 0 {
                    errors.push(format!(
                        "Workflow '{}' has a fuel limit of zero, which will prevent execution",
                        workflow_id
                    ));
                }
            }
        }

        errors
    }
}

pub fn validate_cron_config(
    start_time: Option<Timestamp>,
    end_time: Option<Timestamp>,
) -> Result<(), String> {
    // Ensure start_time <= end_time if both are provided
    if let (Some(start), Some(end)) = (start_time, end_time) {
        if start > end {
            return Err("start_time must be before or equal to end_time".to_string());
        }
    }

    // Ensure end_time is in the future
    if let Some(end) = end_time {
        let now = Timestamp::now();
        if end < now {
            return Err("end_time must be in the future".to_string());
        }
    }

    Ok(())
}

#[derive(Serialize, Deserialize, Clone, Debug, PartialEq, Eq)]
#[serde(rename_all = "snake_case")]
pub struct WorkflowJson {
    pub trigger: TriggerJson,
    pub component: ComponentID,
    pub submit: SubmitJson,
    pub fuel_limit: Option<u64>,
}

#[derive(Serialize, Deserialize, Clone, Debug, PartialEq, Eq)]
#[serde(rename_all = "snake_case", untagged)]
pub enum TriggerJson {
    Trigger(Trigger),
    Json(Json),
}

impl Default for TriggerJson {
    fn default() -> Self {
        TriggerJson::Json(Json::Unset)
    }
}

#[derive(Serialize, Deserialize, Clone, Debug, PartialEq, Eq)]
#[serde(rename_all = "snake_case", untagged)]
pub enum SubmitJson {
    Submit(Submit),
    Json(Json),
}

impl Default for SubmitJson {
    fn default() -> Self {
        SubmitJson::Json(Json::Unset)
    }
}

#[derive(Serialize, Deserialize, Clone, Debug, PartialEq, Eq)]
#[serde(rename_all = "snake_case")]
pub enum Json {
    Unset,
}<|MERGE_RESOLUTION|>--- conflicted
+++ resolved
@@ -2,13 +2,8 @@
 
 use serde::{Deserialize, Serialize};
 use wavs_types::{
-<<<<<<< HEAD
-    Component, ComponentID, ServiceConfig, ServiceID, ServiceStatus, Submit, Timestamp, Trigger,
-    WorkflowID,
-=======
     Component, ComponentID, EthereumContractSubmission, ServiceConfig, ServiceID, ServiceStatus,
     Submit, Trigger, WorkflowID,
->>>>>>> a8da4d8b
 };
 
 #[derive(Serialize, Deserialize, Clone, Debug)]
