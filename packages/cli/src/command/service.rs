--- conflicted
+++ resolved
@@ -2528,21 +2528,6 @@
             .unwrap_err()
             .to_string()
             .contains("invalid bech32"));
-<<<<<<< HEAD
-
-        let invalid_evm_address = "invalid-address".to_string();
-        let invalid_evm_result = set_evm_trigger(
-            &file_path,
-            workflow_id.clone(),
-            invalid_evm_address,
-            evm_chain.clone(),
-            evm_event_hash.clone(),
-        );
-        assert!(invalid_evm_result.is_err());
-        assert!(invalid_evm_result
-            .unwrap_err()
-            .to_string()
-            .contains("invalid string length"));
 
         // Test setting BlockInterval trigger
         let interval_chain = ChainName::from_str("polygon-mainnet").unwrap();
@@ -2595,8 +2580,6 @@
         } else {
             panic!("Expected Cron trigger");
         }
-=======
->>>>>>> 0872d1a2
     }
 
     #[test]
