--- conflicted
+++ resolved
@@ -68,10 +68,6 @@
     }
 
     pub async fn upload_component(&self, path: impl AsRef<Path>) -> Digest {
-<<<<<<< HEAD
-        let root = Path::new("../../").join(path.as_ref());
-        let wasm_bytes = std::fs::read(root).unwrap();
-=======
         let path = if path.as_ref().is_absolute() {
             path.as_ref().to_path_buf()
         } else {
@@ -80,7 +76,6 @@
         };
 
         let wasm_bytes = std::fs::read(path).unwrap();
->>>>>>> f02f5045
 
         let response: UploadServiceResponse = self
             .inner
