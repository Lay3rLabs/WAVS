--- conflicted
+++ resolved
@@ -41,23 +41,17 @@
         None
     };
 
-<<<<<<< HEAD
-    ctx.rt.block_on(async {
-        // warn bad health for chains (services may or may not submit to these)
-        let chain_configs = { config.chains.read().unwrap().clone() };
-        let chain_keys = chain_configs.all_chain_keys().unwrap();
-        if !chain_keys.is_empty() {
-            if let Err(err) = health_check_chains_query(&chain_configs, &chain_keys).await {
-                tracing::warn!("Non-trigger-chain health-check failed: {}", err);
-=======
     let health_status = SharedHealthStatus::new();
 
-    let chains = config.chains.all_chain_keys().unwrap();
+    let (chains, chain_configs) = {
+        let chain_configs = config.chains.read().unwrap().clone();
+        let chains = chain_configs.all_chain_keys().unwrap();
+        (chains, chain_configs)
+    };
     if !chains.is_empty() {
         match config.health_check_mode {
             HealthCheckMode::Bypass => {
                 let health_status_clone = health_status.clone();
-                let chain_configs = config.chains.clone();
                 ctx.rt.spawn(async move {
                     tracing::info!("Running health checks in background (bypass mode)");
                     health_status_clone.update(&chain_configs).await;
@@ -71,7 +65,7 @@
             }
             HealthCheckMode::Wait => {
                 ctx.rt.block_on(async {
-                    health_status.update(&config.chains).await;
+                    health_status.update(&chain_configs).await;
                     if health_status.any_failing() {
                         tracing::warn!("Health check failed: {:#?}", health_status.read().unwrap());
                     }
@@ -79,7 +73,7 @@
             }
             HealthCheckMode::Exit => {
                 ctx.rt.block_on(async {
-                    health_status.update(&config.chains).await;
+                    health_status.update(&chain_configs).await;
                     if health_status.any_failing() {
                         panic!(
                             "Health check failed (exit mode): {:#?}",
@@ -87,7 +81,6 @@
                         );
                     }
                 });
->>>>>>> 437b408a
             }
         }
     }
