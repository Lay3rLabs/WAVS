--- conflicted
+++ resolved
@@ -100,21 +100,9 @@
 
         protected = protected
             .route("/dev/triggers", post(handle_debug_trigger))
-<<<<<<< HEAD
-            .route("/dev/services", post(handle_save_service))
-            .route(
-                "/dev/services/{service_hash}",
-                post(handle_add_service_direct),
-            )
-            .route(
-                "/dev/components",
-                post(handle_upload_component).layer(DefaultBodyLimit::max(50 * 1024 * 1024)),
-            ); // 50MB limit
-=======
             .route("/dev/components", post(handle_upload_component))
             .route("/dev/services", post(handle_save_service))
             .route("/dev/services/{service_hash}", post(handle_add_service_direct));
->>>>>>> d7d8290d
     }
 
     let public = public.with_state(state.clone());
