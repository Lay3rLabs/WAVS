--- conflicted
+++ resolved
@@ -1,13 +1,7 @@
 use crate::{
     apis::{
-<<<<<<< HEAD
-        trigger::Trigger,
-        trigger::{TriggerAction, TriggerData, TriggerError, TriggerManager, TriggerMeta},
-        EthHelloWorldTaskRlp, ID,
-=======
         trigger::{TriggerAction, TriggerData, TriggerError, TriggerManager, TriggerResult},
         EthHelloWorldTaskRlp, ServiceID, Trigger, WorkflowID,
->>>>>>> 83304ddb
     },
     config::Config,
     context::AppContext,
@@ -458,14 +452,10 @@
     }
 
     #[instrument(level = "debug", skip(self), fields(subsys = "TriggerManager"))]
-<<<<<<< HEAD
-    fn list_triggers(&self, service_id: crate::apis::ID) -> Result<Vec<TriggerMeta>, TriggerError> {
-=======
     fn list_triggers(
         &self,
         service_id: crate::apis::ServiceID,
-    ) -> Result<Vec<TriggerData>, TriggerError> {
->>>>>>> 83304ddb
+    ) -> Result<Vec<TriggerMeta>, TriggerError> {
         let mut triggers = Vec::new();
 
         let triggers_by_service_workflow_lock = self
@@ -524,14 +514,8 @@
 mod tests {
     use crate::{
         apis::{
-<<<<<<< HEAD
-            trigger::Trigger,
-            trigger::{TriggerManager, TriggerMeta},
-            ID,
-=======
             trigger::{TriggerData, TriggerManager},
             ServiceID, Trigger, WorkflowID,
->>>>>>> 83304ddb
         },
         config::{ChainConfigs, Config, CosmosChainConfig, EthereumChainConfig},
         test_utils::address::rand_address_eth,
