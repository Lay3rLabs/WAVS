--- conflicted
+++ resolved
@@ -2,15 +2,10 @@
 use std::sync::{Mutex, RwLock};
 use std::time::Duration;
 
-<<<<<<< HEAD
-use crate::apis::trigger::{TriggerAction, TriggerData, TriggerError, TriggerManager, TriggerMeta};
-use crate::apis::{IDError, ID};
-=======
 use crate::apis::trigger::{
     TriggerAction, TriggerData, TriggerError, TriggerManager, TriggerResult,
 };
 use crate::apis::{IDError, ServiceID, WorkflowID};
->>>>>>> 83304ddb
 use crate::context::AppContext;
 
 use lavs_apis::id::TaskId;
@@ -130,11 +125,7 @@
         Ok(())
     }
 
-<<<<<<< HEAD
-    fn list_triggers(&self, service_id: ID) -> Result<Vec<TriggerMeta>, TriggerError> {
-=======
-    fn list_triggers(&self, service_id: ServiceID) -> Result<Vec<TriggerData>, TriggerError> {
->>>>>>> 83304ddb
+    fn list_triggers(&self, service_id: ServiceID) -> Result<Vec<TriggerMeta>, TriggerError> {
         self.store_error()?;
 
         self.triggers
@@ -237,11 +228,7 @@
     }
 
     #[instrument(level = "debug", skip(self), fields(subsys = "TriggerManager"))]
-<<<<<<< HEAD
-    fn list_triggers(&self, service_id: ID) -> Result<Vec<TriggerMeta>, TriggerError> {
-=======
-    fn list_triggers(&self, service_id: ServiceID) -> Result<Vec<TriggerData>, TriggerError> {
->>>>>>> 83304ddb
+    fn list_triggers(&self, service_id: ServiceID) -> Result<Vec<TriggerMeta>, TriggerError> {
         let triggers = self.trigger_datas.lock().unwrap();
         let triggers = triggers
             .iter()
