--- conflicted
+++ resolved
@@ -226,14 +226,9 @@
         &self,
         chain_name: ChainName,
         address: Address,
-<<<<<<< HEAD
-    ) -> Result<(), DispatcherError> {
+    ) -> Result<Service, DispatcherError> {
         let chain_configs = self.chain_configs.read().unwrap().clone();
-        let service =
-            query_service_from_address(chain_name, address, &chain_configs, &self.ipfs_gateway)
-                .await?;
-=======
-    ) -> Result<Service, DispatcherError> {
+
         let service = query_service_from_address(
             chain_name,
             address,
@@ -241,7 +236,6 @@
             &self.ipfs_gateway,
         )
         .await?;
->>>>>>> 3770ee8f
 
         self.add_service_direct(service.clone(), None).await?;
 
