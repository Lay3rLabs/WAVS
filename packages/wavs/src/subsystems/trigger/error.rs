--- conflicted
+++ resolved
@@ -42,15 +42,10 @@
     Cron { expression: String, reason: String },
     #[error("Interval start time cannot be after end time")]
     IntervalStartAfterEnd,
-<<<<<<< HEAD
-    #[error("Send error: {0}")]
-    ActionSendError(#[from] SendError<DispatcherCommand>),
     #[error("Config error: {0}")]
     Config(String),
-=======
     #[error("Dispatcher command send error: {0}")]
     DispatcherCommandSendError(#[from] SendError<DispatcherCommand>),
     #[error("Local command send error: {0}")]
     LocalCommandError(#[from] SendError<LocalStreamCommand>),
->>>>>>> 75577726
 }