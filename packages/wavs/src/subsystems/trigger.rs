pub mod error;
pub mod lookup;
pub mod schedulers;
pub mod streams;

use crate::{
    config::Config,
    dispatcher::DispatcherCommand,
    services::Services,
    subsystems::trigger::streams::{
        cosmos_stream::StreamTriggerCosmosContractEvent, local_command_stream,
    },
    tracing_service_info, AppContext,
};
use alloy_sol_types::SolEvent;
use anyhow::Result;
use error::TriggerError;
use futures::{stream::SelectAll, StreamExt};
use layer_climb::prelude::*;
use lookup::LookupMaps;
use std::{
    collections::{HashMap, HashSet},
    num::NonZeroU64,
    sync::Arc,
};
use streams::{cosmos_stream, cron_stream, evm_stream, MultiplexedStream, StreamTriggers};
use tracing::instrument;
use utils::{
    config::{AnyChainConfig, ChainConfigs, EvmChainConfigExt},
    evm_client::EvmQueryClient,
    telemetry::TriggerMetrics,
};
use wavs_types::{
<<<<<<< HEAD
    ByteArray, ChainKey, EventId, IWavsServiceManager, ServiceId, TriggerAction, TriggerConfig,
=======
    ByteArray, ChainKey, IWavsServiceManager, ServiceId, Trigger, TriggerAction, TriggerConfig,
>>>>>>> 8e959da9
    TriggerData,
};

#[derive(Debug)]
pub enum TriggerCommand {
    Kill,
    StartListeningChain { chain: ChainKey },
    StartListeningCron,
    ManualTrigger(Box<TriggerAction>),
}

impl TriggerCommand {
    pub fn new(trigger_config: &TriggerConfig) -> Option<Self> {
        match &trigger_config.trigger {
            Trigger::Cron { .. } => Some(Self::StartListeningCron),
            Trigger::EvmContractEvent { chain, .. }
            | Trigger::CosmosContractEvent { chain, .. }
            | Trigger::BlockInterval { chain, .. } => Some(Self::StartListeningChain {
                chain: chain.clone(),
            }),
            Trigger::Manual => None,
        }
    }
}

#[derive(Clone)]
pub struct TriggerManager {
    pub chain_configs: Arc<std::sync::RwLock<ChainConfigs>>,
    pub command_sender: tokio::sync::mpsc::UnboundedSender<TriggerCommand>,
    trigger_to_dispatcher_tx: crossbeam::channel::Sender<DispatcherCommand>,
    command_receiver:
        Arc<std::sync::Mutex<Option<tokio::sync::mpsc::UnboundedReceiver<TriggerCommand>>>>,
    lookup_maps: Arc<LookupMaps>,
    metrics: TriggerMetrics,
    #[cfg(debug_assertions)]
    pub disable_networking: bool,
    pub services: Services,
}

impl TriggerManager {
    #[allow(clippy::new_without_default)]
    #[instrument(skip(services), fields(subsys = "TriggerManager"))]
    pub fn new(
        config: &Config,
        metrics: TriggerMetrics,
        services: Services,
        trigger_to_dispatcher_tx: crossbeam::channel::Sender<DispatcherCommand>,
    ) -> Result<Self, TriggerError> {
        let (command_sender, command_receiver) = tokio::sync::mpsc::unbounded_channel();

        Ok(Self {
            chain_configs: Arc::new(std::sync::RwLock::new(config.chains.clone())),
            lookup_maps: Arc::new(LookupMaps::new(services.clone(), metrics.clone())),
            trigger_to_dispatcher_tx,
            command_sender,
            command_receiver: Arc::new(std::sync::Mutex::new(Some(command_receiver))),
            metrics,
            #[cfg(debug_assertions)]
            disable_networking: config.disable_trigger_networking,
            services,
        })
    }

    #[instrument(skip(self), fields(subsys = "TriggerManager"))]
    pub fn add_service(&self, service: &wavs_types::Service) -> Result<(), TriggerError> {
        // The mechanics of adding a trigger are that we:

        // 1. Setup all the records needed to track the trigger in various "lookup" maps.
        // 2a. If the trigger needs some kind of stream to kick it off, we need to create that stream.
        // 2b. Actual stream-creation happens by way of a "local command" so that everything is handled in `start_watcher` (helps with lifetime issues).
        //
        // It doesn't really matter what order the multiplexed streams are polled in, a trigger simply
        // will not be fired until the stream that kicks it off is polled (i.e. this definitively happens _after_ the stream is created).

        self.lookup_maps.add_service(service)?;

        // Ensure the service manager's chain is being listened to for service change events
        // This is needed even if the service has no workflows, so service URI changes can be detected
        self.command_sender
            .send(TriggerCommand::StartListeningChain {
                chain: service.manager.chain().clone(),
            })?;

        for (id, workflow) in &service.workflows {
            let config = TriggerConfig {
                service_id: service.id(),
                workflow_id: id.clone(),
                trigger: workflow.trigger.clone(),
            };

            if let Some(command) = TriggerCommand::new(&config) {
                self.command_sender.send(command)?;
            }
        }

        Ok(())
    }

    #[instrument(skip(self), fields(subsys = "TriggerManager"))]
    pub fn remove_service(&self, service_id: ServiceId) -> Result<(), TriggerError> {
        self.lookup_maps.remove_service(service_id.clone())
    }

    #[instrument(skip(self, ctx), fields(subsys = "TriggerManager"))]
    pub fn start(&self, ctx: AppContext) {
        ctx.rt.block_on(self.start_watcher()).unwrap();
    }

    pub fn send_dispatcher_commands(
        &self,
        commands: impl IntoIterator<Item = DispatcherCommand>,
    ) -> Result<(), TriggerError> {
        for command in commands {
            match &command {
                DispatcherCommand::Trigger(action) => {
                    #[cfg(debug_assertions)]
                    if std::env::var("WAVS_FORCE_TRIGGER_ERROR_XXX").is_ok() {
                        self.metrics.increment_total_errors("forced trigger error");
                        continue;
                    }

                    tracing_service_info!(
                        &self.services,
                        action.config.service_id,
                        "Sending trigger action for workflow {}",
                        action.config.workflow_id,
                    );

                    self.metrics
                        .record_trigger_fired(action.data.chain(), action.data.trigger_type());
                }
                DispatcherCommand::ChangeServiceUri { service_id, uri } => {
                    tracing_service_info!(
                        &self.services,
                        service_id,
                        "Changing service URI to {}",
                        uri
                    );
                }
            }

            let start = std::time::Instant::now();
            self.trigger_to_dispatcher_tx
                .send(command)
                .map_err(Box::new)?;

            self.metrics
                .record_trigger_sent_dispatcher_command(start.elapsed().as_secs_f64());
        }

        Ok(())
    }

    pub fn add_trigger(&self, trigger: TriggerAction) -> Result<(), TriggerError> {
        self.command_sender
            .send(TriggerCommand::ManualTrigger(Box::new(trigger)))?;
        Ok(())
    }

    #[instrument(skip(self), fields(subsys = "TriggerManager"))]
    async fn start_watcher(&self) -> Result<(), TriggerError> {
        let mut multiplexed_stream: MultiplexedStream = SelectAll::new();

        let local_command_stream = local_command_stream::start_local_command_stream(
            self.command_receiver.lock().unwrap().take().unwrap(),
            self.metrics.clone(),
        )?;
        multiplexed_stream.push(local_command_stream);

        let mut cosmos_clients = HashMap::new();
        let mut evm_clients = HashMap::new();

        let mut listening_chains = HashSet::new();
        let mut has_started_cron_stream = false;

        // Create a stream for cron triggers that produces a trigger for each due task

        while let Some(res) = multiplexed_stream.next().await {
            let res = match res {
                Err(err) => {
                    tracing::error!("{:?}", err);
                    continue;
                }
                Ok(res) => res,
            };

            tracing::debug!("Processing trigger stream event: {:?}", res);
            let mut dispatcher_commands = Vec::new();

            match res {
                StreamTriggers::LocalCommand(command) => {
                    match command {
                        TriggerCommand::Kill => {
                            tracing::info!("Received kill command, shutting down trigger manager");
                            break;
                        }
                        TriggerCommand::ManualTrigger(trigger_action) => {
                            // send it directly to dispatcher
                            dispatcher_commands.push(DispatcherCommand::Trigger(*trigger_action));
                        }
                        TriggerCommand::StartListeningCron => {
                            #[cfg(debug_assertions)]
                            if self.disable_networking {
                                tracing::warn!(
                                    "Networking is disabled, skipping cron stream start"
                                );
                                continue;
                            }

                            if has_started_cron_stream {
                                tracing::debug!("Cron stream already started, skipping");
                                continue;
                            }

                            has_started_cron_stream = true;

                            let cron_scheduler = self.lookup_maps.cron_scheduler.clone();
                            match cron_stream::start_cron_stream(
                                cron_scheduler,
                                self.metrics.clone(),
                            )
                            .await
                            {
                                Ok(cron_stream) => {
                                    multiplexed_stream.push(cron_stream);
                                }
                                Err(err) => {
                                    tracing::error!("Failed to start cron stream: {:?}", err);
                                    continue;
                                }
                            }
                        }
                        TriggerCommand::StartListeningChain { chain } => {
                            #[cfg(debug_assertions)]
                            if self.disable_networking {
                                tracing::warn!(
                                    "Networking is disabled, skipping chain stream start"
                                );
                                continue;
                            }
                            if listening_chains.contains(&chain) {
                                tracing::debug!("Already listening to chain {chain}");
                                continue;
                            }

                            // insert right away, before we get to an await point
                            listening_chains.insert(chain.clone());

                            let chain_config =
                                match self.chain_configs.read().unwrap().get_chain(&chain) {
                                    Some(config) => config,
                                    None => {
                                        tracing::error!("No chain config found for {chain}");
                                        continue;
                                    }
                                };

                            match chain_config {
                                AnyChainConfig::Cosmos(chain_config) => {
                                    let cosmos_client = QueryClient::new(
                                        chain_config.clone().to_chain_config(),
                                        None,
                                    )
                                    .await
                                    .map_err(TriggerError::Climb)?;

                                    cosmos_clients.insert(chain.clone(), cosmos_client.clone());

                                    // Start the Cosmos event stream
                                    match cosmos_stream::start_cosmos_stream(
                                        cosmos_client.clone(),
                                        chain.clone(),
                                        self.metrics.clone(),
                                    )
                                    .await
                                    {
                                        Ok(cosmos_event_stream) => {
                                            multiplexed_stream.push(cosmos_event_stream);
                                        }
                                        Err(err) => {
                                            tracing::error!(
                                                "Failed to start Cosmos event stream: {:?}",
                                                err
                                            );
                                            continue;
                                        }
                                    }
                                }
                                AnyChainConfig::Evm(chain_config) => {
                                    let endpoint = chain_config
                                        .query_client_endpoint()
                                        .map_err(|e| TriggerError::EvmClient(chain.clone(), e))?;
                                    let evm_client = EvmQueryClient::new(endpoint)
                                        .await
                                        .map_err(|e| TriggerError::EvmClient(chain.clone(), e))?;

                                    evm_clients.insert(chain.clone(), evm_client.clone());

                                    // Start the EVM event stream
                                    match evm_stream::start_evm_event_stream(
                                        evm_client.clone(),
                                        chain.clone(),
                                        self.metrics.clone(),
                                    )
                                    .await
                                    {
                                        Ok(evm_event_stream) => {
                                            multiplexed_stream.push(evm_event_stream);
                                        }
                                        Err(err) => {
                                            tracing::error!(
                                                "Failed to start EVM event stream: {:?}",
                                                err
                                            );
                                            continue;
                                        }
                                    }

                                    // Start the EVM block stream
                                    match evm_stream::start_evm_block_stream(
                                        evm_client.clone(),
                                        chain.clone(),
                                        self.metrics.clone(),
                                    )
                                    .await
                                    {
                                        Ok(evm_block_stream) => {
                                            multiplexed_stream.push(evm_block_stream);
                                        }
                                        Err(err) => {
                                            tracing::error!(
                                                "Failed to start EVM block stream: {:?}",
                                                err
                                            );
                                            continue;
                                        }
                                    }
                                }
                            }
                        }
                    }
                }
                StreamTriggers::Evm {
                    log,
                    chain,
                    block_number,
                    tx_hash,
                    log_index,
                    block_hash,
                    tx_index,
                    block_timestamp,
                } => {
                    if let Some(event_hash) = log.topic0() {
                        let contract_address = log.address();

                        if *event_hash == IWavsServiceManager::ServiceURIUpdated::SIGNATURE_HASH {
                            // 3. Decode the event data
                            match IWavsServiceManager::ServiceURIUpdated::decode_log_data(
                                log.data(),
                            ) {
                                Ok(decoded_event) => {
                                    let service_uri: String = decoded_event.serviceURI;
                                    // check if this is a service we're interested in
                                    if let Some(service_id) = self
                                        .lookup_maps
                                        .service_manager
                                        .read()
                                        .unwrap()
                                        .get_by_right(&contract_address.into())
                                    {
                                        dispatcher_commands.push(
                                            DispatcherCommand::ChangeServiceUri {
                                                service_id: service_id.clone(),
                                                uri: service_uri,
                                            },
                                        );
                                    }
                                }
                                Err(e) => {
                                    tracing::error!(
                                        "Failed to decode ServiceURIUpdated data: {}",
                                        e
                                    );
                                }
                            }
                        }

                        let triggers_by_contract_event_lock = self
                            .lookup_maps
                            .triggers_by_evm_contract_event
                            .read()
                            .unwrap();

                        if let Some(lookup_ids) = triggers_by_contract_event_lock.get(&(
                            chain.clone(),
                            contract_address,
                            ByteArray::new(**event_hash),
                        )) {
                            let trigger_data = TriggerData::EvmContractEvent {
                                contract_address,
                                chain,
                                log_data: log.data().clone(),
                                tx_hash,
                                block_number,
                                log_index,
                                block_hash,
                                block_timestamp,
                                tx_index,
                            };

                            for trigger_config in self.lookup_maps.get_trigger_configs(lookup_ids) {
                                dispatcher_commands.push(DispatcherCommand::Trigger(
                                    TriggerAction {
                                        data: trigger_data.clone(),
                                        config: trigger_config.clone(),
                                    },
                                ));
                            }
                        }
                    }
                }
                StreamTriggers::Cosmos {
                    contract_events,
                    chain,
                    block_height,
                } => {
                    // extra scope in order to properly drop the locks
                    {
                        let triggers_by_contract_event_lock = self
                            .lookup_maps
                            .triggers_by_cosmos_contract_event
                            .read()
                            .unwrap();

                        for StreamTriggerCosmosContractEvent {
                            contract_address,
                            event,
                            event_index,
                        } in contract_events
                        {
                            if let Some(lookup_ids) = triggers_by_contract_event_lock.get(&(
                                chain.clone(),
                                contract_address.clone(),
                                event.ty.clone(),
                            )) {
                                let trigger_data = TriggerData::CosmosContractEvent {
                                    contract_address,
                                    chain: chain.clone(),
                                    event,
                                    event_index,
                                    block_height,
                                };
                                for trigger_config in
                                    self.lookup_maps.get_trigger_configs(lookup_ids)
                                {
                                    dispatcher_commands.push(DispatcherCommand::Trigger(
                                        TriggerAction {
                                            data: trigger_data.clone(),
                                            config: trigger_config.clone(),
                                        },
                                    ));
                                }
                            }
                        }
                    }

                    // process block-based triggers
                    dispatcher_commands.extend(self.process_blocks(chain, block_height));
                }
                StreamTriggers::EvmBlock {
                    chain,
                    block_height,
                } => {
                    dispatcher_commands.extend(self.process_blocks(chain, block_height));
                }
                StreamTriggers::Cron {
                    trigger_time,
                    lookup_ids,
                } => {
                    for trigger_config in self.lookup_maps.get_trigger_configs(&lookup_ids) {
                        dispatcher_commands.push(DispatcherCommand::Trigger(TriggerAction {
                            data: TriggerData::Cron { trigger_time },
                            config: trigger_config.clone(),
                        }));
                    }
                }
            }

            if !dispatcher_commands.is_empty() {
                tracing::info!(
                    "Sending {} commands to dispatcher",
                    dispatcher_commands.len()
                );
                for (idx, command) in dispatcher_commands.iter().enumerate() {
                    if let DispatcherCommand::Trigger(action) = command {
                        // Log the trigger action details
                        let service = self
                            .services
                            .get(&action.config.service_id)
                            .map_err(TriggerError::Services)?;
                        let event_id = EventId::try_from((&service, action))
                            .map_err(TriggerError::EncodeEventId)?;
                        tracing::debug!(
                            "Trigger action (in this batch) {}: service_id={}, workflow_id={}, trigger_data={:?}, event_id={:?}",
                            idx + 1,
                            action.config.service_id,
                            action.config.workflow_id,
                            action.data,
                            event_id
                        );
                    }
                }

                self.send_dispatcher_commands(dispatcher_commands)?;
            }
        }

        tracing::debug!("Trigger Manager watcher finished");

        Ok(())
    }

    /// Process blocks and return trigger actions for any triggers that should fire
    pub fn process_blocks(&self, chain: ChainKey, block_height: u64) -> Vec<DispatcherCommand> {
        let block_height = match NonZeroU64::new(block_height) {
            Some(height) => height,
            None => {
                self.metrics.increment_total_errors("block height is zero");
                return Vec::new();
            }
        };
        // Get the triggers that should fire at this block height
        let firing_lookup_ids = match self.lookup_maps.block_schedulers.get_mut(&chain) {
            Some(mut scheduler) => scheduler.tick(block_height.into()),
            None => Vec::new(),
        };

        // Convert lookup_ids to TriggerActions
        if !firing_lookup_ids.is_empty() {
            self.lookup_maps
                .get_trigger_configs(&firing_lookup_ids)
                .into_iter()
                .map(|trigger_config| {
                    DispatcherCommand::Trigger(TriggerAction {
                        data: TriggerData::BlockInterval {
                            chain: chain.clone(),
                            block_height: block_height.get(),
                        },
                        config: trigger_config,
                    })
                })
                .collect()
        } else {
            Vec::new()
        }
    }

    #[cfg(debug_assertions)]
    pub fn get_lookup_maps(&self) -> &Arc<LookupMaps> {
        &self.lookup_maps
    }
}

#[cfg(test)]
mod tests {
    use super::*;
    use std::time::Duration;

    use crate::{config::Config, services::Services};
    use utils::{
        config::ChainConfigs, storage::db::RedbStorage, telemetry::TriggerMetrics,
        test_utils::address::rand_address_evm,
    };
    use wavs_types::{
        Component, ComponentDigest, ComponentSource, ServiceManager, SignatureKind, Submit,
        Trigger, TriggerAction, TriggerConfig, TriggerData, Workflow, WorkflowId,
    };

    #[test]
    fn test_add_trigger() {
        let config = Config {
            chains: ChainConfigs::default(),
            ..Default::default()
        };

        let temp_dir = tempfile::tempdir().unwrap();
        let db_storage = RedbStorage::new(temp_dir.path().join("db")).unwrap();
        let services = Services::new(db_storage);

        let metrics = TriggerMetrics::new(opentelemetry::global::meter("test"));
<<<<<<< HEAD
        let trigger_manager = TriggerManager::new(&config, metrics, services.clone()).unwrap();
=======
        let (dispatcher_tx, dispatcher_rx) = crossbeam::channel::unbounded::<DispatcherCommand>();

        let trigger_manager =
            TriggerManager::new(&config, metrics, services, dispatcher_tx).unwrap();
>>>>>>> 8e959da9

        let ctx = utils::context::AppContext::new();
        std::thread::spawn({
            let trigger_manager = trigger_manager.clone();
            let ctx = ctx.clone();
            move || {
                trigger_manager.start(ctx);
            }
        });

        // short sleep for trigger manager to kick in
<<<<<<< HEAD
        tokio::time::sleep(Duration::from_millis(100)).await;
        let service = wavs_types::Service {
            name: "serv1".to_string(),
            status: wavs_types::ServiceStatus::Active,
            manager: ServiceManager::Evm {
                chain: "evm:anvil".parse().unwrap(),
                address: rand_address_evm(),
            },
            workflows: vec![(
                "workflow-1".parse().unwrap(),
                Workflow {
                    trigger: Trigger::Manual,
                    component: Component::new(ComponentSource::Digest(ComponentDigest::hash(
                        [0; 32],
                    ))),
                    submit: Submit::Aggregator {
                        url: "http://example.com".to_string(),
                        component: Box::new(Component::new(ComponentSource::Digest(
                            ComponentDigest::hash([0; 32]),
                        ))),
                        signature_kind: SignatureKind::evm_default(),
                    },
                },
            )]
            .into_iter()
            .collect(),
        };
        services.save(&service).unwrap();
=======
        std::thread::sleep(Duration::from_millis(100));
>>>>>>> 8e959da9

        for i in 0..6 {
            let action = TriggerAction {
                config: TriggerConfig {
                    service_id: service.id(),
                    workflow_id: WorkflowId::new("workflow-1").unwrap(),
                    trigger: Trigger::Manual,
                },
                data: TriggerData::Raw(vec![i as u8]),
            };

            let result = trigger_manager.add_trigger(action);
            assert!(result.is_ok(), "Failed to add trigger {}: {:?}", i, result);
        }

        let mut received_count = 0;
        while let Ok(command) = dispatcher_rx.recv() {
            if let DispatcherCommand::Trigger(action) = command {
                if let TriggerData::Raw(data) = &action.data {
                    assert_eq!(
                        data,
                        &vec![received_count as u8],
                        "Trigger {} data mismatch",
                        received_count
                    );
                    received_count += 1;
                    if received_count == 6 {
                        break;
                    }
                }
            }
        }
        assert_eq!(received_count, 6, "Expected to receive 6 triggers");

        ctx.kill();
    }
}<|MERGE_RESOLUTION|>--- conflicted
+++ resolved
@@ -31,12 +31,8 @@
     telemetry::TriggerMetrics,
 };
 use wavs_types::{
-<<<<<<< HEAD
-    ByteArray, ChainKey, EventId, IWavsServiceManager, ServiceId, TriggerAction, TriggerConfig,
-=======
-    ByteArray, ChainKey, IWavsServiceManager, ServiceId, Trigger, TriggerAction, TriggerConfig,
->>>>>>> 8e959da9
-    TriggerData,
+    ByteArray, ChainKey, EventId, IWavsServiceManager, ServiceId, Trigger, TriggerAction,
+    TriggerConfig, TriggerData,
 };
 
 #[derive(Debug)]
@@ -626,14 +622,10 @@
         let services = Services::new(db_storage);
 
         let metrics = TriggerMetrics::new(opentelemetry::global::meter("test"));
-<<<<<<< HEAD
-        let trigger_manager = TriggerManager::new(&config, metrics, services.clone()).unwrap();
-=======
         let (dispatcher_tx, dispatcher_rx) = crossbeam::channel::unbounded::<DispatcherCommand>();
 
         let trigger_manager =
             TriggerManager::new(&config, metrics, services, dispatcher_tx).unwrap();
->>>>>>> 8e959da9
 
         let ctx = utils::context::AppContext::new();
         std::thread::spawn({
@@ -645,7 +637,6 @@
         });
 
         // short sleep for trigger manager to kick in
-<<<<<<< HEAD
         tokio::time::sleep(Duration::from_millis(100)).await;
         let service = wavs_types::Service {
             name: "serv1".to_string(),
@@ -674,9 +665,6 @@
             .collect(),
         };
         services.save(&service).unwrap();
-=======
-        std::thread::sleep(Duration::from_millis(100));
->>>>>>> 8e959da9
 
         for i in 0..6 {
             let action = TriggerAction {
