use std::sync::Arc;

use axum::body::Body;
use http_body_util::BodyExt;
use serde::de::DeserializeOwned;
use utils::{
    config::ChainConfigs,
    telemetry::{DispatcherMetrics, HttpMetrics},
};

use crate::{
    apis::{submission::Submission, trigger::TriggerManager},
    dispatcher::Dispatcher,
    engine::{
        identity::IdentityEngine,
        runner::{EngineRunner, SingleEngineRunner},
    },
    submission::mock::MockSubmission,
    triggers::mock::MockTriggerManagerVec,
};

use super::app::TestApp;

#[derive(Clone)]
pub struct TestHttpApp {
    pub inner: TestApp,
    _http_router: axum::Router,
}

impl TestHttpApp {
    pub async fn new() -> Self {
        let trigger_manager = MockTriggerManagerVec::new();
        let engine = SingleEngineRunner::new(IdentityEngine::new());
        let submission = MockSubmission::new();
        let storage_path = tempfile::NamedTempFile::new().unwrap();
        let metrics = DispatcherMetrics::new(&opentelemetry::global::meter("trigger-test-metrics"));

        let dispatcher = Arc::new(
            Dispatcher::new(
                trigger_manager,
                engine,
                submission,
                ChainConfigs::default(),
                storage_path,
<<<<<<< HEAD
                metrics,
=======
                "https://ipfs.io/ipfs/".to_string(),
>>>>>>> e5382495
            )
            .unwrap(),
        );

        Self::new_with_dispatcher(dispatcher).await
    }

    pub async fn new_with_dispatcher<T, E, S>(dispatcher: Arc<Dispatcher<T, E, S>>) -> Self
    where
        T: TriggerManager + 'static,
        E: EngineRunner + 'static,
        S: Submission + 'static,
    {
        let inner = TestApp::new().await;

        let meter = opentelemetry::global::meter("wavs_test_metrics");
        let metrics = HttpMetrics::new(&meter);

        let http_router = crate::http::server::make_router(
            inner.config.as_ref().clone(),
            dispatcher,
            true,
            metrics,
        )
        .await
        .unwrap();

        Self {
            inner,
            _http_router: http_router,
        }
    }

    #[allow(dead_code)]
    pub async fn http_router(&mut self) -> &mut axum::Router {
        // wait till it's ready
        <axum::Router as tower::ServiceExt<axum::extract::Request<axum::body::Body>>>::ready(
            &mut self._http_router,
        )
        .await
        .unwrap();

        &mut self._http_router
    }
}

pub async fn map_response<T: DeserializeOwned>(response: axum::http::Response<Body>) -> T {
    let bytes = response.into_body().collect().await.unwrap().to_bytes();
    serde_json::from_slice(&bytes).unwrap()
}<|MERGE_RESOLUTION|>--- conflicted
+++ resolved
@@ -42,11 +42,8 @@
                 submission,
                 ChainConfigs::default(),
                 storage_path,
-<<<<<<< HEAD
                 metrics,
-=======
                 "https://ipfs.io/ipfs/".to_string(),
->>>>>>> e5382495
             )
             .unwrap(),
         );
