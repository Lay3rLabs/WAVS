--- conflicted
+++ resolved
@@ -51,16 +51,14 @@
     /// Domain to use for registries
     pub registry_domain: Option<String>,
 
-<<<<<<< HEAD
     /// The maximum amount of fuel (compute metering) to allow for 1 component's execution
     pub max_wasm_fuel: u64,
 
     /// The maximum amount of time (seconds) to allow for 1 component's execution
     pub max_execution_seconds: u64,
-=======
+
     /// Jaeger collector to send trace data
     pub jaeger: Option<String>,
->>>>>>> a7e1d6f2
 }
 
 impl ConfigExt for Config {
@@ -93,12 +91,9 @@
             submission_mnemonic: None,
             cosmos_submission_mnemonic: None,
             registry_domain: None,
-<<<<<<< HEAD
             max_execution_seconds: Workflow::DEFAULT_TIME_LIMIT_SECONDS * 3,
             max_wasm_fuel: Workflow::DEFAULT_FUEL_LIMIT * 3,
-=======
             jaeger: None,
->>>>>>> a7e1d6f2
         }
     }
 }
