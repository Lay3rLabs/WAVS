use std::path::PathBuf;

use alloy::node_bindings::Anvil;
use utils::{
    eigen_client::{config::EigenClientConfig, EigenClient},
    eth_client::{EthClientBuilder, EthClientConfig},
};

#[tokio::test]
async fn register_operator() {
    let anvil = Anvil::new().block_time(1).try_spawn().unwrap();

    // ProcessCommand::Shell(shell_cmd) => shell_cmd
    // .try_spawn(ctx.clone())
    // .map(|child| ProcessHandle::new_shell(child, ctx.logger.clone())),

    // forge script contracts/DeployEigenLayerCore.s.sol --rpc-url $RPC_URL --broadcast
    // forge script contracts/HelloWorldDeployer.s.sol --rpc-url $RPC_URL --broadcast
    // TODO - deploy contracts

    let config = EthClientConfig {
        // ws_endpoint: "ws://localhost:8545".to_string(),
        // http_endpoint: "http://localhost:8545".to_string(),
        ws_endpoint: anvil.ws_endpoint().to_string(),
        http_endpoint: anvil.endpoint().to_string(),
<<<<<<< HEAD
        mnemonic: Some("test test test test test test test test test test test junk".to_owned()),
=======
        mnemonic: Some(
            "test test test test test test test test test test test junk"
                .to_string(),
        ),
>>>>>>> 355c272a
    };

    let builder = EthClientBuilder::new(config);
    let eth_client = builder.build_signing().await.unwrap();

    let deployments_dir = PathBuf::from(env!("CARGO_MANIFEST_DIR"))
        .parent()
        .unwrap()
        .parent()
        .unwrap()
        .join("deployments");

    let core_deployment_data =
        tokio::fs::read_to_string(deployments_dir.join("core").join("31337.json"))
            .await
            .unwrap();

    let hello_world_deployment_data =
        tokio::fs::read_to_string(deployments_dir.join("hello-world").join("31337.json"))
            .await
            .unwrap();

    let eigen_config = EigenClientConfig {
        core: serde_json::from_str(&core_deployment_data).unwrap(),
        avs: serde_json::from_str(&hello_world_deployment_data).unwrap(),
    };

    let eigen_client = EigenClient::new(eth_client, eigen_config);

<<<<<<< HEAD
    let delegation_manager = eigen_client
        .deploy_delegation_manager(anvil.endpoint())
        .await
        .unwrap();
=======
    eigen_client.deploy_core_contracts().await.unwrap();
>>>>>>> 355c272a

    // let delegation_manager = eigen_client.deploy_delegation_manager().await.unwrap();

<<<<<<< HEAD
    eigen_client
        .register_operator(Some(delegation_manager))
        .await
        .unwrap();
=======
    // println!("Delegation Manager: {:?}", delegation_manager);

    // eigen_client.register_operator(Some(delegation_manager)).await.unwrap();
>>>>>>> 355c272a
}<|MERGE_RESOLUTION|>--- conflicted
+++ resolved
@@ -23,14 +23,7 @@
         // http_endpoint: "http://localhost:8545".to_string(),
         ws_endpoint: anvil.ws_endpoint().to_string(),
         http_endpoint: anvil.endpoint().to_string(),
-<<<<<<< HEAD
-        mnemonic: Some("test test test test test test test test test test test junk".to_owned()),
-=======
-        mnemonic: Some(
-            "test test test test test test test test test test test junk"
-                .to_string(),
-        ),
->>>>>>> 355c272a
+        mnemonic: Some("test test test test test test test test test test test junk".to_string()),
     };
 
     let builder = EthClientBuilder::new(config);
@@ -60,25 +53,11 @@
 
     let eigen_client = EigenClient::new(eth_client, eigen_config);
 
-<<<<<<< HEAD
-    let delegation_manager = eigen_client
-        .deploy_delegation_manager(anvil.endpoint())
-        .await
-        .unwrap();
-=======
     eigen_client.deploy_core_contracts().await.unwrap();
->>>>>>> 355c272a
 
     // let delegation_manager = eigen_client.deploy_delegation_manager().await.unwrap();
 
-<<<<<<< HEAD
-    eigen_client
-        .register_operator(Some(delegation_manager))
-        .await
-        .unwrap();
-=======
     // println!("Delegation Manager: {:?}", delegation_manager);
 
     // eigen_client.register_operator(Some(delegation_manager)).await.unwrap();
->>>>>>> 355c272a
 }