SUDO := if `groups | grep -q docker > /dev/null 2>&1 && echo true || echo false` == "true" { "" } else { "sudo" }
TAG := env_var_or_default("TAG", "")
WASI_OUT_DIR := "./components"
REPO_ROOT := `git rev-parse --show-toplevel`
DOCKER_WAVS_ID := `docker ps | grep wavs | awk '{print $1}'`

help:
  just --list

# builds wavs:latest
docker-build:
    {{SUDO}} docker build . -t ghcr.io/lay3rlabs/wavs:latest

# push wavs:latest to ghcr with optional TAG environment variable
docker-push:
    {{SUDO}} docker push ghcr.io/lay3rlabs/wavs:latest
    @if [ "{{TAG}}" != "" ]; then \
        {{SUDO}} docker tag ghcr.io/lay3rlabs/wavs:latest ghcr.io/lay3rlabs/wavs:{{TAG}}; \
        {{SUDO}} docker push ghcr.io/lay3rlabs/wavs:{{TAG}}; \
    fi

# run wavs:latest
docker-run:
    {{SUDO}} docker run --rm ghcr.io/lay3rlabs/wavs:latest

# stop the running wavs container
docker-stop:
    if [ "{{DOCKER_WAVS_ID}}" != "" ]; then \
        {{SUDO}} docker kill {{DOCKER_WAVS_ID}}; \
        echo "Stopped container {{DOCKER_WAVS_ID}}"; \
    else \
        echo "No container running"; \
    fi

# compile WASI components, places the output in components dir
wasi-build COMPONENT="*":
    rm -rf ./components/
    mkdir -p ./components/
    @for C in examples/{{COMPONENT}}/Cargo.toml; do \
        echo "Building WASI component in $(dirname $C)"; \
        `cd $(dirname $C); cargo component build --release; cargo fmt;`; \
    done

    @cp ./examples/target/wasm32-wasip1/release/*.wasm {{WASI_OUT_DIR}}
    @sha256sum -- {{WASI_OUT_DIR}}/*.wasm | tee checksums.txt

# compile solidity contracts and copy the ABI to contracts/abi
solidity-build:
    mkdir -p {{REPO_ROOT}}/out
    mkdir -p {{REPO_ROOT}}/contracts/abi
    forge build --root {{REPO_ROOT}} --out {{REPO_ROOT}}/out;
    forge build --root {{REPO_ROOT}}/lib/eigenlayer-middleware --out {{REPO_ROOT}}/out;
    forge build --root {{REPO_ROOT}}/lib/eigenlayer-middleware/lib/eigenlayer-contracts --out {{REPO_ROOT}}/out;
    @for contract in \
        DelegationManager TransparentUpgradeableProxy ProxyAdmin PauserRegistry AVSDirectory StrategyManager StrategyFactory EigenPodManager RewardsCoordinator EigenPod UpgradeableBeacon StrategyBase \
        ECDSAStakeRegistry LayerToken IStrategy LayerServiceManager LayerTrigger EmptyContract; do \
        cp -r {{REPO_ROOT}}/out/$contract.sol {{REPO_ROOT}}/contracts/abi; \
    done

# on-chain integration test
test-wavs-e2e-ethereum:
    RUST_LOG=debug,alloy_rpc=off,alloy_provider=off,wasmtime=off,cranelift=off,hyper_util=off cargo test -p wavs --features e2e_tests_ethereum_baseline e2e_tests

update-submodules:
    git submodule update --init --recursive

lint:
    cargo fmt --all -- --check
    cargo fix --allow-dirty --allow-staged
    cargo clippy --all-targets -- -D warnings

# waiting on: https://github.com/casey/just/issues/626
start-all:
  #!/bin/bash -eux
  just start-anvil &
  just start-aggregator &
  just start-wavs &
  trap 'kill $(jobs -pr)' EXIT
  wait

start-wavs:
    cd packages/wavs && cargo run

start-aggregator:
    cd packages/aggregator && cargo run

start-anvil:
    anvil

cli-deploy-core:
    cd packages/cli && cargo run deploy-core

<<<<<<< HEAD
# e.g. just cli-deploy-service ./components/eth_trigger_square.wasm [SERVICE_MANAGER_ADDR]
cli-deploy-service COMPONENT SERVICE_MANAGER_ADDR="":
    if [ "{{SERVICE_MANAGER_ADDR}}" == "" ]; then \
        cd packages/cli && cargo run deploy-service --component "{{COMPONENT}}"; \
    else \
        cd packages/cli && cargo run deploy-service --component "{{COMPONENT}}" --service-manager '{{SERVICE_MANAGER_ADDR}}'; \
    fi
=======
# e.g. just cli-deploy-service ./components/eth_trigger_square.wasm
cli-deploy-service COMPONENT:
    cd packages/cli && cargo run deploy-service --component "{{COMPONENT}}"
>>>>>>> f02f5045

# e.g. `just cli-add-task 01942c3a85987e209520df364b3ba85b 7B2278223A20337D` or `{\"x\":2}`
cli-add-task SERVICE_ID INPUT:
    cd packages/cli && cargo run add-task --service-id {{SERVICE_ID}} --input '{{INPUT}}'<|MERGE_RESOLUTION|>--- conflicted
+++ resolved
@@ -90,7 +90,6 @@
 cli-deploy-core:
     cd packages/cli && cargo run deploy-core
 
-<<<<<<< HEAD
 # e.g. just cli-deploy-service ./components/eth_trigger_square.wasm [SERVICE_MANAGER_ADDR]
 cli-deploy-service COMPONENT SERVICE_MANAGER_ADDR="":
     if [ "{{SERVICE_MANAGER_ADDR}}" == "" ]; then \
@@ -98,11 +97,6 @@
     else \
         cd packages/cli && cargo run deploy-service --component "{{COMPONENT}}" --service-manager '{{SERVICE_MANAGER_ADDR}}'; \
     fi
-=======
-# e.g. just cli-deploy-service ./components/eth_trigger_square.wasm
-cli-deploy-service COMPONENT:
-    cd packages/cli && cargo run deploy-service --component "{{COMPONENT}}"
->>>>>>> f02f5045
 
 # e.g. `just cli-add-task 01942c3a85987e209520df364b3ba85b 7B2278223A20337D` or `{\"x\":2}`
 cli-add-task SERVICE_ID INPUT:
